[package]
name = "client"
version = "0.1.0"
edition = "2021"
authors = ["The Sealfs Developers"]
license = "Apache-2.0"

# See more keys and their definitions at https://doc.rust-lang.org/cargo/reference/manifest.html

[dependencies]
tokio = { version = "1.21.2", features = ["full"] }
libc = "0.2"
fuser = "0.11.1"
env_logger = "0.9"
log = "0.4.17"
clap = { version = "4.0.18", features = ["derive"] }
lazy_static = "1.4.0"
dashmap = "5.4.0"
<<<<<<< HEAD
tonic = "0.8.2"
serde = { version = "1", features = ["derive"] }
serde_yaml = "0.9.14"

common = {path = "../common"}
=======
fasthash = "0.4.0"
parking_lot = "0.12.1"
>>>>>>> b316bbba

[dev-dependencies]
env_logger = "0.9"
log = "0.4.17"
clap = { version = "4.0.18", features = ["derive"] }
lazy_static = "1.4.0"
dashmap = "5.4.0"<|MERGE_RESOLUTION|>--- conflicted
+++ resolved
@@ -16,16 +16,14 @@
 clap = { version = "4.0.18", features = ["derive"] }
 lazy_static = "1.4.0"
 dashmap = "5.4.0"
-<<<<<<< HEAD
 tonic = "0.8.2"
 serde = { version = "1", features = ["derive"] }
 serde_yaml = "0.9.14"
+fasthash = "0.4.0"
+parking_lot = "0.12.1"
 
 common = {path = "../common"}
-=======
-fasthash = "0.4.0"
-parking_lot = "0.12.1"
->>>>>>> b316bbba
+
 
 [dev-dependencies]
 env_logger = "0.9"
