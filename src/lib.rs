--- conflicted
+++ resolved
@@ -1,9 +1,3 @@
 // Copyright 2022 labring. All rights reserved.
 //
-// SPDX-License-Identifier: Apache-2.0
-
-<<<<<<< HEAD
-pub mod service;
-=======
-pub mod manager_service;
->>>>>>> b316bbba
+// SPDX-License-Identifier: Apache-2.0