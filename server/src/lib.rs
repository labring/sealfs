// Copyright 2022 labring. All rights reserved.
//
// SPDX-License-Identifier: Apache-2.0

pub mod distributed_engine;
pub mod server;
pub mod storage_engine;

use crate::server::Server;
use tokio::net::TcpListener;

#[derive(Debug, thiserror::Error)]
pub enum EngineError {
    #[error("ENOENT")]
    NoEntry,

    #[error("ENOTDIR")]
    NotDir,

    #[error("EISDIR")]
    IsDir,

    #[error("EEXIST")]
    Exist,

    #[error("EIO")]
    IO,

    #[error("EPATH")]
    Path,

    #[error("ENOTEMPTY")]
    NotEmpty,

    #[error(transparent)]
    StdIo(#[from] std::io::Error),

    #[error(transparent)]
    Rocksdb(#[from] rocksdb::Error),
}

pub async fn run(address: String) -> anyhow::Result<()> {
    let listener = TcpListener::bind(&address).await?;
    let mut server = Server::new(address, listener);
    server.run().await?;
    Ok(())
}

#[derive(Debug, PartialEq, Eq, thiserror::Error)]
pub enum ServerError {
    #[error("ParseHeaderError")]
    ParseHeaderError,
<<<<<<< HEAD
}

pub struct Server {
    pub address: String,
    listener: TcpListener,
}

impl Server {
    pub fn new(address: String, listener: TcpListener) -> Self {
        Self { address, listener }
    }

    pub async fn run(&mut self) -> anyhow::Result<()> {
        info!("Listening");
        loop {
            match self.listener.accept().await {
                Ok((stream, _)) => {
                    let mut handler = Handler {
                        stream,
                        send_lock: Mutex::new(()),
                    };
                    tokio::spawn(async move {
                        let header_result = handler.parse_header().await;
                        let header = match header_result {
                            Ok(header) => header.unwrap_or_else(|| {
                                todo!("response to client, request header is null");
                            }),
                            Err(e) => {
                                todo!("response to client, error is {}", e);
                            }
                        };
                        match handler.dispatch(header).await {
                            Ok(_) => {}
                            Err(e) => {
                                todo!("handle response error, error is {}", e);
                            }
                        };
                    });
                }
                Err(e) => {
                    panic!("Failed to create tcp stream, error is {}", e)
                }
            }
        }
    }
}

pub struct Handler {
    stream: TcpStream,
    send_lock: Mutex<()>,
}

impl Handler {
    pub async fn parse_header(&mut self) -> Result<Option<RequestHeader>, ServerError> {
        let mut header_buf = [0u8; REQUEST_HEADER_SIZE];
        let header = match self.stream.read(&mut header_buf).await {
            Ok(n) if n == REQUEST_HEADER_SIZE => {
                let header = RequestHeader {
                    id: array2u32(&header_buf[0..4]),
                    r#type: array2u32(&header_buf[4..8]).try_into().unwrap(),
                    flags: array2u32(&header_buf[8..12]),
                    total_length: array2u32(&header_buf[12..16]),
                };
                Some(header)
            }
            Ok(_n) => None,
            Err(_e) => return Err(ServerError::ParseHeaderError),
        };
        Ok(header)
    }

    pub async fn dispatch(&mut self, header: RequestHeader) -> anyhow::Result<()> {
        match header.r#type {
            OperationType::Lookup => {
                debug!("Lookup");
                self.response(header.id, 0, 0, 16, None, None, None, None)
                    .await?;
            }
            OperationType::CreateFile => {
                debug!("Create File");
                self.response(header.id, 0, 0, 16, None, None, None, None)
                    .await?;
            }
            OperationType::CreateDir => {
                debug!("Create Dir");
                self.response(header.id, 0, 0, 16, None, None, None, None)
                    .await?;
            }
            OperationType::GetFileAttr => {
                debug!("Get File Attr");
                self.response(header.id, 0, 0, 16, None, None, None, None)
                    .await?;
            }
            OperationType::OpenFile => {
                debug!("Open File");
                self.response(header.id, 0, 0, 16, None, None, None, None)
                    .await?;
            }
            OperationType::ReadDir => {
                debug!("Read Dir");
                self.response(header.id, 0, 0, 16, None, None, None, None)
                    .await?;
            }
            OperationType::ReadFile => {
                debug!("Read File");
                self.response(header.id, 0, 0, 16, None, None, None, None)
                    .await?;
            }
            OperationType::WriteFile => {
                debug!("Write File");
                self.response(header.id, 0, 0, 16, None, None, None, None)
                    .await?;
            }
        }
        Ok(())
    }

    #[allow(clippy::too_many_arguments)]
    pub async fn response(
        &mut self,
        id: u32,
        status: u32,
        flags: u32,
        total_length: u32,
        meta_data_length: Option<u32>,
        data_length: Option<u32>,
        meta_data: Option<&[u8]>,
        data: Option<&[u8]>,
    ) -> anyhow::Result<()> {
        let buf = [id, status, flags, total_length];
        let buf = unsafe { std::mem::transmute_copy::<[u32; 4], [u8; 16]>(&buf) };

        let _ = self.send_lock.lock().await;
        // send response header
        self.stream.write_all(&buf).await?;
        // send metadata length
        if let Some(meta_data_length) = meta_data_length {
            self.stream.write_u32(meta_data_length).await?;
        }
        if let Some(meta_data) = meta_data {
            self.stream.write_all(meta_data).await?;
        }
        // send data length
        if let Some(data_length) = data_length {
            self.stream.write_u32(data_length).await?;
        }
        if let Some(data) = data {
            self.stream.write_all(data).await?;
        }
        Ok(())
    }
=======
>>>>>>> 640893de
}<|MERGE_RESOLUTION|>--- conflicted
+++ resolved
@@ -50,158 +50,4 @@
 pub enum ServerError {
     #[error("ParseHeaderError")]
     ParseHeaderError,
-<<<<<<< HEAD
-}
-
-pub struct Server {
-    pub address: String,
-    listener: TcpListener,
-}
-
-impl Server {
-    pub fn new(address: String, listener: TcpListener) -> Self {
-        Self { address, listener }
-    }
-
-    pub async fn run(&mut self) -> anyhow::Result<()> {
-        info!("Listening");
-        loop {
-            match self.listener.accept().await {
-                Ok((stream, _)) => {
-                    let mut handler = Handler {
-                        stream,
-                        send_lock: Mutex::new(()),
-                    };
-                    tokio::spawn(async move {
-                        let header_result = handler.parse_header().await;
-                        let header = match header_result {
-                            Ok(header) => header.unwrap_or_else(|| {
-                                todo!("response to client, request header is null");
-                            }),
-                            Err(e) => {
-                                todo!("response to client, error is {}", e);
-                            }
-                        };
-                        match handler.dispatch(header).await {
-                            Ok(_) => {}
-                            Err(e) => {
-                                todo!("handle response error, error is {}", e);
-                            }
-                        };
-                    });
-                }
-                Err(e) => {
-                    panic!("Failed to create tcp stream, error is {}", e)
-                }
-            }
-        }
-    }
-}
-
-pub struct Handler {
-    stream: TcpStream,
-    send_lock: Mutex<()>,
-}
-
-impl Handler {
-    pub async fn parse_header(&mut self) -> Result<Option<RequestHeader>, ServerError> {
-        let mut header_buf = [0u8; REQUEST_HEADER_SIZE];
-        let header = match self.stream.read(&mut header_buf).await {
-            Ok(n) if n == REQUEST_HEADER_SIZE => {
-                let header = RequestHeader {
-                    id: array2u32(&header_buf[0..4]),
-                    r#type: array2u32(&header_buf[4..8]).try_into().unwrap(),
-                    flags: array2u32(&header_buf[8..12]),
-                    total_length: array2u32(&header_buf[12..16]),
-                };
-                Some(header)
-            }
-            Ok(_n) => None,
-            Err(_e) => return Err(ServerError::ParseHeaderError),
-        };
-        Ok(header)
-    }
-
-    pub async fn dispatch(&mut self, header: RequestHeader) -> anyhow::Result<()> {
-        match header.r#type {
-            OperationType::Lookup => {
-                debug!("Lookup");
-                self.response(header.id, 0, 0, 16, None, None, None, None)
-                    .await?;
-            }
-            OperationType::CreateFile => {
-                debug!("Create File");
-                self.response(header.id, 0, 0, 16, None, None, None, None)
-                    .await?;
-            }
-            OperationType::CreateDir => {
-                debug!("Create Dir");
-                self.response(header.id, 0, 0, 16, None, None, None, None)
-                    .await?;
-            }
-            OperationType::GetFileAttr => {
-                debug!("Get File Attr");
-                self.response(header.id, 0, 0, 16, None, None, None, None)
-                    .await?;
-            }
-            OperationType::OpenFile => {
-                debug!("Open File");
-                self.response(header.id, 0, 0, 16, None, None, None, None)
-                    .await?;
-            }
-            OperationType::ReadDir => {
-                debug!("Read Dir");
-                self.response(header.id, 0, 0, 16, None, None, None, None)
-                    .await?;
-            }
-            OperationType::ReadFile => {
-                debug!("Read File");
-                self.response(header.id, 0, 0, 16, None, None, None, None)
-                    .await?;
-            }
-            OperationType::WriteFile => {
-                debug!("Write File");
-                self.response(header.id, 0, 0, 16, None, None, None, None)
-                    .await?;
-            }
-        }
-        Ok(())
-    }
-
-    #[allow(clippy::too_many_arguments)]
-    pub async fn response(
-        &mut self,
-        id: u32,
-        status: u32,
-        flags: u32,
-        total_length: u32,
-        meta_data_length: Option<u32>,
-        data_length: Option<u32>,
-        meta_data: Option<&[u8]>,
-        data: Option<&[u8]>,
-    ) -> anyhow::Result<()> {
-        let buf = [id, status, flags, total_length];
-        let buf = unsafe { std::mem::transmute_copy::<[u32; 4], [u8; 16]>(&buf) };
-
-        let _ = self.send_lock.lock().await;
-        // send response header
-        self.stream.write_all(&buf).await?;
-        // send metadata length
-        if let Some(meta_data_length) = meta_data_length {
-            self.stream.write_u32(meta_data_length).await?;
-        }
-        if let Some(meta_data) = meta_data {
-            self.stream.write_all(meta_data).await?;
-        }
-        // send data length
-        if let Some(data_length) = data_length {
-            self.stream.write_u32(data_length).await?;
-        }
-        if let Some(data) = data {
-            self.stream.write_all(data).await?;
-        }
-        Ok(())
-    }
-=======
->>>>>>> 640893de
 }