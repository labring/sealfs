--- conflicted
+++ resolved
@@ -3,8 +3,5 @@
 // SPDX-License-Identifier: Apache-2.0
 
 pub mod heart;
-<<<<<<< HEAD
 pub mod manager_service;
-=======
-pub mod uid;
->>>>>>> c405c4a4
+pub mod uid;